--- conflicted
+++ resolved
@@ -328,7 +328,317 @@
 				Required:    true,
 				Description: "The role to be assumed.",
 			},
-<<<<<<< HEAD
+			validateString{
+				Validators: []stringValidator{
+					validateARN(
+						validateIAMRoleARN,
+					),
+				},
+			},
+		},
+
+		"duration": stringAttribute{
+			configschema.Attribute{
+				Type:        cty.String,
+				Optional:    true,
+				Description: "The duration, between 15 minutes and 12 hours, of the role session. Valid time units are ns, us (or µs), ms, s, h, or m.",
+			},
+			validateString{
+				Validators: []stringValidator{
+					validateDuration(
+						validateDurationBetween(15*time.Minute, 12*time.Hour),
+					),
+				},
+			},
+		},
+
+		"external_id": stringAttribute{
+			configschema.Attribute{
+				Type:        cty.String,
+				Optional:    true,
+				Description: "The external ID to use when assuming the role",
+			},
+			validateString{
+				Validators: []stringValidator{
+					validateStringLenBetween(2, 1224),
+					validateStringMatches(
+						regexp.MustCompile(`^[\w+=,.@:\/\-]*$`),
+						`Value can only contain letters, numbers, or the following characters: =,.@/-`,
+					),
+				},
+			},
+		},
+
+		"policy": stringAttribute{
+			configschema.Attribute{
+				Type:        cty.String,
+				Optional:    true,
+				Description: "IAM Policy JSON describing further restricting permissions for the IAM Role being assumed.",
+			},
+			validateString{
+				Validators: []stringValidator{
+					validateStringNotEmpty,
+					validateIAMPolicyDocument,
+				},
+			},
+		},
+
+		"policy_arns": setAttribute{
+			configschema.Attribute{
+				Type:        cty.Set(cty.String),
+				Optional:    true,
+				Description: "Amazon Resource Names (ARNs) of IAM Policies describing further restricting permissions for the IAM Role being assumed.",
+			},
+			validateSet{
+				Validators: []setValidator{
+					validateSetStringElements(
+						validateARN(
+							validateIAMPolicyARN,
+						),
+					),
+				},
+			},
+		},
+
+		"session_name": stringAttribute{
+			configschema.Attribute{
+				Type:        cty.String,
+				Optional:    true,
+				Description: "The session name to use when assuming the role.",
+			},
+			validateString{
+				Validators: []stringValidator{
+					validateStringLenBetween(2, 64),
+					validateStringMatches(
+						regexp.MustCompile(`^[\w+=,.@\-]*$`),
+						`Value can only contain letters, numbers, or the following characters: =,.@-`,
+					),
+				},
+			},
+		},
+
+		// NOT SUPPORTED by `aws-sdk-go-base/v1`
+		// "source_identity": stringAttribute{
+		// 	configschema.Attribute{
+		// 		Type:         cty.String,
+		// 		Optional:     true,
+		// 		Description:  "Source identity specified by the principal assuming the role.",
+		// 		ValidateFunc: validAssumeRoleSourceIdentity,
+		// 	},
+		// },
+
+		"tags": mapAttribute{
+			configschema.Attribute{
+				Type:        cty.Map(cty.String),
+				Optional:    true,
+				Description: "Assume role session tags.",
+			},
+			validateMap{},
+		},
+
+		"transitive_tag_keys": setAttribute{
+			configschema.Attribute{
+				Type:        cty.Set(cty.String),
+				Optional:    true,
+				Description: "Assume role session tag keys to pass to any subsequent sessions.",
+			},
+			validateSet{},
+		},
+	},
+}
+
+var assumeRoleWithWebIdentitySchema = singleNestedAttribute{
+	Attributes: map[string]schemaAttribute{
+		"role_arn": stringAttribute{
+			configschema.Attribute{
+				Type:        cty.String,
+				Required:    true,
+				Description: "The role to be assumed.",
+			},
+			validateString{
+				Validators: []stringValidator{
+					validateARN(
+						validateIAMRoleARN,
+					),
+				},
+			},
+		},
+
+		"duration": stringAttribute{
+			configschema.Attribute{
+				Type:        cty.String,
+				Optional:    true,
+				Description: "The duration, between 15 minutes and 12 hours, of the role session. Valid time units are ns, us (or µs), ms, s, h, or m.",
+			},
+			validateString{
+				Validators: []stringValidator{
+					validateDuration(
+						validateDurationBetween(15*time.Minute, 12*time.Hour),
+					),
+				},
+			},
+		},
+
+		"policy": stringAttribute{
+			configschema.Attribute{
+				Type:        cty.String,
+				Optional:    true,
+				Description: "IAM Policy JSON describing further restricting permissions for the IAM Role being assumed.",
+			},
+			validateString{
+				Validators: []stringValidator{
+					validateStringNotEmpty,
+					validateIAMPolicyDocument,
+				},
+			},
+		},
+
+		"policy_arns": setAttribute{
+			configschema.Attribute{
+				Type:        cty.Set(cty.String),
+				Optional:    true,
+				Description: "Amazon Resource Names (ARNs) of IAM Policies describing further restricting permissions for the IAM Role being assumed.",
+			},
+			validateSet{
+				Validators: []setValidator{
+					validateSetStringElements(
+						validateARN(
+							validateIAMPolicyARN,
+						),
+					),
+				},
+			},
+		},
+
+		"session_name": stringAttribute{
+			configschema.Attribute{
+				Type:        cty.String,
+				Optional:    true,
+				Description: "The session name to use when assuming the role.",
+			},
+			validateString{
+				Validators: []stringValidator{
+					validateStringLenBetween(2, 64),
+					validateStringMatches(
+						regexp.MustCompile(`^[\w+=,.@\-]*$`),
+						`Value can only contain letters, numbers, or the following characters: =,.@-`,
+					),
+				},
+			},
+		},
+
+		"web_identity_token": stringAttribute{
+			configschema.Attribute{
+				Type:        cty.String,
+				Optional:    true,
+				Description: "Value of a web identity token from an OpenID Connect (OIDC) or OAuth provider.",
+			},
+			validateString{
+				Validators: []stringValidator{
+					validateStringLenBetween(4, 20000),
+				},
+			},
+		},
+
+		"web_identity_token_file": stringAttribute{
+			configschema.Attribute{
+				Type:        cty.String,
+				Optional:    true,
+				Description: "File containing a web identity token from an OpenID Connect (OIDC) or OAuth provider.",
+			},
+			validateString{
+				Validators: []stringValidator{
+					validateStringLenBetween(4, 20000),
+				},
+			},
+		},
+	},
+	validateObject: validateObject{
+		Validators: []objectValidator{
+			validateExactlyOneOfAttributes(
+				cty.GetAttrPath("web_identity_token"),
+				cty.GetAttrPath("web_identity_token_file"),
+			),
+		},
+	},
+}
+
+var endpointsSchema = singleNestedAttribute{
+	Attributes: map[string]schemaAttribute{
+		"dynamodb": stringAttribute{
+			configschema.Attribute{
+				Type:        cty.String,
+				Optional:    true,
+				Description: "A custom endpoint for the DynamoDB API",
+			},
+			validateString{
+				Validators: []stringValidator{
+					validateStringURL,
+				},
+			},
+		},
+
+		"iam": stringAttribute{
+			configschema.Attribute{
+				Type:        cty.String,
+				Optional:    true,
+				Description: "A custom endpoint for the IAM API",
+			},
+			validateString{
+				Validators: []stringValidator{
+					validateStringURL,
+				},
+			},
+		},
+
+		"s3": stringAttribute{
+			configschema.Attribute{
+				Type:        cty.String,
+				Optional:    true,
+				Description: "A custom endpoint for the S3 API",
+			},
+			validateString{
+				Validators: []stringValidator{
+					validateStringURL,
+				},
+			},
+		},
+
+		"sts": stringAttribute{
+			configschema.Attribute{
+				Type:        cty.String,
+				Optional:    true,
+				Description: "A custom endpoint for the STS API",
+			},
+			validateString{
+				Validators: []stringValidator{
+					validateStringURL,
+				},
+			},
+		},
+	},
+}
+
+// PrepareConfig checks the validity of the values in the given
+// configuration, and inserts any missing defaults, assuming that its
+// structure has already been validated per the schema returned by
+// ConfigSchema.
+func (b *Backend) PrepareConfig(obj cty.Value) (cty.Value, tfdiags.Diagnostics) {
+	var diags tfdiags.Diagnostics
+	if obj.IsNull() {
+		return obj, diags
+	}
+
+	var attrPath cty.Path
+
+	attrPath = cty.GetAttrPath("bucket")
+	if val := obj.GetAttr("bucket"); val.IsNull() {
+		diags = diags.Append(requiredAttributeErrDiag(attrPath))
+	} else {
+		bucketValidators := validateString{
+			Validators: []stringValidator{
+				validateStringNotEmpty,
+			},
 		}
 		bucketValidators.ValidateAttr(val, attrPath, &diags)
 	}
@@ -342,331 +652,6 @@
 				validateStringNotEmpty,
 				validateStringS3Path,
 				validateStringDoesNotContain("//"),
-=======
-			validateString{
-				Validators: []stringValidator{
-					validateARN(
-						validateIAMRoleARN,
-					),
-				},
->>>>>>> 3b0fc438
-			},
-		},
-
-		"duration": stringAttribute{
-			configschema.Attribute{
-				Type:        cty.String,
-				Optional:    true,
-				Description: "The duration, between 15 minutes and 12 hours, of the role session. Valid time units are ns, us (or µs), ms, s, h, or m.",
-			},
-			validateString{
-				Validators: []stringValidator{
-					validateDuration(
-						validateDurationBetween(15*time.Minute, 12*time.Hour),
-					),
-				},
-			},
-		},
-
-		"external_id": stringAttribute{
-			configschema.Attribute{
-				Type:        cty.String,
-				Optional:    true,
-				Description: "The external ID to use when assuming the role",
-			},
-			validateString{
-				Validators: []stringValidator{
-					validateStringLenBetween(2, 1224),
-					validateStringMatches(
-						regexp.MustCompile(`^[\w+=,.@:\/\-]*$`),
-						`Value can only contain letters, numbers, or the following characters: =,.@/-`,
-					),
-				},
-			},
-		},
-
-		"policy": stringAttribute{
-			configschema.Attribute{
-				Type:        cty.String,
-				Optional:    true,
-				Description: "IAM Policy JSON describing further restricting permissions for the IAM Role being assumed.",
-			},
-			validateString{
-				Validators: []stringValidator{
-					validateStringNotEmpty,
-					validateIAMPolicyDocument,
-				},
-			},
-		},
-
-		"policy_arns": setAttribute{
-			configschema.Attribute{
-				Type:        cty.Set(cty.String),
-				Optional:    true,
-				Description: "Amazon Resource Names (ARNs) of IAM Policies describing further restricting permissions for the IAM Role being assumed.",
-			},
-			validateSet{
-				Validators: []setValidator{
-					validateSetStringElements(
-						validateARN(
-							validateIAMPolicyARN,
-						),
-					),
-				},
-			},
-		},
-
-		"session_name": stringAttribute{
-			configschema.Attribute{
-				Type:        cty.String,
-				Optional:    true,
-				Description: "The session name to use when assuming the role.",
-			},
-			validateString{
-				Validators: []stringValidator{
-					validateStringLenBetween(2, 64),
-					validateStringMatches(
-						regexp.MustCompile(`^[\w+=,.@\-]*$`),
-						`Value can only contain letters, numbers, or the following characters: =,.@-`,
-					),
-				},
-			},
-		},
-
-		// NOT SUPPORTED by `aws-sdk-go-base/v1`
-		// "source_identity": stringAttribute{
-		// 	configschema.Attribute{
-		// 		Type:         cty.String,
-		// 		Optional:     true,
-		// 		Description:  "Source identity specified by the principal assuming the role.",
-		// 		ValidateFunc: validAssumeRoleSourceIdentity,
-		// 	},
-		// },
-
-		"tags": mapAttribute{
-			configschema.Attribute{
-				Type:        cty.Map(cty.String),
-				Optional:    true,
-				Description: "Assume role session tags.",
-			},
-			validateMap{},
-		},
-
-		"transitive_tag_keys": setAttribute{
-			configschema.Attribute{
-				Type:        cty.Set(cty.String),
-				Optional:    true,
-				Description: "Assume role session tag keys to pass to any subsequent sessions.",
-			},
-			validateSet{},
-		},
-	},
-}
-
-var assumeRoleWithWebIdentitySchema = singleNestedAttribute{
-	Attributes: map[string]schemaAttribute{
-		"role_arn": stringAttribute{
-			configschema.Attribute{
-				Type:        cty.String,
-				Required:    true,
-				Description: "The role to be assumed.",
-			},
-			validateString{
-				Validators: []stringValidator{
-					validateARN(
-						validateIAMRoleARN,
-					),
-				},
-			},
-		},
-
-		"duration": stringAttribute{
-			configschema.Attribute{
-				Type:        cty.String,
-				Optional:    true,
-				Description: "The duration, between 15 minutes and 12 hours, of the role session. Valid time units are ns, us (or µs), ms, s, h, or m.",
-			},
-			validateString{
-				Validators: []stringValidator{
-					validateDuration(
-						validateDurationBetween(15*time.Minute, 12*time.Hour),
-					),
-				},
-			},
-		},
-
-		"policy": stringAttribute{
-			configschema.Attribute{
-				Type:        cty.String,
-				Optional:    true,
-				Description: "IAM Policy JSON describing further restricting permissions for the IAM Role being assumed.",
-			},
-			validateString{
-				Validators: []stringValidator{
-					validateStringNotEmpty,
-					validateIAMPolicyDocument,
-				},
-			},
-		},
-
-		"policy_arns": setAttribute{
-			configschema.Attribute{
-				Type:        cty.Set(cty.String),
-				Optional:    true,
-				Description: "Amazon Resource Names (ARNs) of IAM Policies describing further restricting permissions for the IAM Role being assumed.",
-			},
-			validateSet{
-				Validators: []setValidator{
-					validateSetStringElements(
-						validateARN(
-							validateIAMPolicyARN,
-						),
-					),
-				},
-			},
-		},
-
-		"session_name": stringAttribute{
-			configschema.Attribute{
-				Type:        cty.String,
-				Optional:    true,
-				Description: "The session name to use when assuming the role.",
-			},
-			validateString{
-				Validators: []stringValidator{
-					validateStringLenBetween(2, 64),
-					validateStringMatches(
-						regexp.MustCompile(`^[\w+=,.@\-]*$`),
-						`Value can only contain letters, numbers, or the following characters: =,.@-`,
-					),
-				},
-			},
-		},
-
-		"web_identity_token": stringAttribute{
-			configschema.Attribute{
-				Type:        cty.String,
-				Optional:    true,
-				Description: "Value of a web identity token from an OpenID Connect (OIDC) or OAuth provider.",
-			},
-			validateString{
-				Validators: []stringValidator{
-					validateStringLenBetween(4, 20000),
-				},
-			},
-		},
-
-		"web_identity_token_file": stringAttribute{
-			configschema.Attribute{
-				Type:        cty.String,
-				Optional:    true,
-				Description: "File containing a web identity token from an OpenID Connect (OIDC) or OAuth provider.",
-			},
-			validateString{
-				Validators: []stringValidator{
-					validateStringLenBetween(4, 20000),
-				},
-			},
-		},
-	},
-	validateObject: validateObject{
-		Validators: []objectValidator{
-			validateExactlyOneOfAttributes(
-				cty.GetAttrPath("web_identity_token"),
-				cty.GetAttrPath("web_identity_token_file"),
-			),
-		},
-	},
-}
-
-var endpointsSchema = singleNestedAttribute{
-	Attributes: map[string]schemaAttribute{
-		"dynamodb": stringAttribute{
-			configschema.Attribute{
-				Type:        cty.String,
-				Optional:    true,
-				Description: "A custom endpoint for the DynamoDB API",
-			},
-			validateString{
-				Validators: []stringValidator{
-					validateStringURL,
-				},
-			},
-		},
-
-		"iam": stringAttribute{
-			configschema.Attribute{
-				Type:        cty.String,
-				Optional:    true,
-				Description: "A custom endpoint for the IAM API",
-			},
-			validateString{
-				Validators: []stringValidator{
-					validateStringURL,
-				},
-			},
-		},
-
-		"s3": stringAttribute{
-			configschema.Attribute{
-				Type:        cty.String,
-				Optional:    true,
-				Description: "A custom endpoint for the S3 API",
-			},
-			validateString{
-				Validators: []stringValidator{
-					validateStringURL,
-				},
-			},
-		},
-
-		"sts": stringAttribute{
-			configschema.Attribute{
-				Type:        cty.String,
-				Optional:    true,
-				Description: "A custom endpoint for the STS API",
-			},
-			validateString{
-				Validators: []stringValidator{
-					validateStringURL,
-				},
-			},
-		},
-	},
-}
-
-// PrepareConfig checks the validity of the values in the given
-// configuration, and inserts any missing defaults, assuming that its
-// structure has already been validated per the schema returned by
-// ConfigSchema.
-func (b *Backend) PrepareConfig(obj cty.Value) (cty.Value, tfdiags.Diagnostics) {
-	var diags tfdiags.Diagnostics
-	if obj.IsNull() {
-		return obj, diags
-	}
-
-	var attrPath cty.Path
-
-	attrPath = cty.GetAttrPath("bucket")
-	if val := obj.GetAttr("bucket"); val.IsNull() {
-		diags = diags.Append(requiredAttributeErrDiag(attrPath))
-	} else {
-		bucketValidators := validateString{
-			Validators: []stringValidator{
-				validateStringNotEmpty,
-			},
-		}
-		bucketValidators.ValidateAttr(val, attrPath, &diags)
-	}
-
-	attrPath = cty.GetAttrPath("key")
-	if val := obj.GetAttr("key"); val.IsNull() {
-		diags = diags.Append(requiredAttributeErrDiag(attrPath))
-	} else {
-		keyValidators := validateString{
-			Validators: []stringValidator{
-				validateStringNotEmpty,
-				validateStringS3Path,
 			},
 		}
 		keyValidators.ValidateAttr(val, attrPath, &diags)
